---
name: Continuous Integration

on:
  pull_request:
    branches: [ main ]

concurrency:
  group: ci-${{ github.workflow }}-${{ github.event.pull_request.number }}
  cancel-in-progress: true

jobs:
  tests:
    runs-on:
      - ubuntu-latest

    services:
      postgres:
        image: postgres:17
        env:
          POSTGRES_USER: postgres
          POSTGRES_DB: luxe
          POSTGRES_HOST_AUTH_METHOD: trust
        options: >-
          --health-cmd pg_isready
          --health-interval 10s
          --health-timeout 5s
          --health-retries 5
        ports:
          - 5432:5432

      redis:
        image: redis:7-alpine
        options: >-
          --health-cmd "redis-cli ping"
          --health-interval 10s
          --health-timeout 5s
          --health-retries 5
        ports:
          - 6379:6379

      dex:
        image: ghcr.io/neon-law-foundation/luxe-dex:latest
        ports:
          - 2222:8080
        options: >-
          --health-cmd "nc -z localhost 8080 || exit 1"
          --health-interval 10s
          --health-timeout 5s
          --health-retries 5

    steps:
      - uses: "actions/checkout@v4"

<<<<<<< HEAD
      - name: Start LocalStack
        uses: LocalStack/setup-localstack@v0.2.4
        with:
          image-tag: 'latest'
          install-awslocal: 'true'
          configuration: |
            SERVICES=s3
            DEBUG=1
            AWS_DEFAULT_REGION=us-west-2
            AWS_ACCESS_KEY_ID=test
            AWS_SECRET_ACCESS_KEY=test
            LOCALSTACK_HOST=localhost
            SKIP_SSL_CERT_DOWNLOAD=1
            PERSISTENCE=0
            DATA_DIR=/tmp/localstack_data
            LAMBDA_EXECUTOR=local
            DOCKER_LAMBDA_EXECUTOR=0
            EAGER_SERVICE_LOADING=1
            HOSTNAME_EXTERNAL=localhost
            DISABLE_CORS_HEADERS=1
            DISABLE_CUSTOM_CORS_S3=1
            DISABLE_CUSTOM_CORS=1
            USE_SSL=0
            DEFAULT_REGION=us-west-2
=======
      - name: Configure system for enhanced 16GB ubuntu-latest runner
        run: |
          # GitHub upgraded ubuntu-latest runners: 4 vCPUs, 16 GiB memory
          # Configure system to leverage the enhanced capacity
          sudo swapon --show
          free -h
          echo "🚀 Enhanced GitHub runner: 4 vCPUs, 16 GiB memory"
          
          # Set kernel memory management optimized for 16GB
          echo 'vm.overcommit_memory=1' | sudo tee -a /etc/sysctl.conf
          echo 'vm.max_map_count=262144' | sudo tee -a /etc/sysctl.conf  # Increased for 16GB
          echo 'vm.swappiness=10' | sudo tee -a /etc/sysctl.conf
          echo 'vm.vfs_cache_pressure=50' | sudo tee -a /etc/sysctl.conf
          sudo sysctl -p
          
          # Set more generous process limits for 16GB system
          ulimit -d 8388608   # 8GB data segment limit
          ulimit -m 8388608   # 8GB physical memory limit
          ulimit -v 12582912  # 12GB virtual memory limit
>>>>>>> f8172633

      - uses: "actions/setup-python@v5"
        with:
          python-version: "3.11"

      - uses: actions/setup-node@v4
        with:
          node-version: "latest"

      - name: Install markdownlint-cli2
        run: npm install -g markdownlint-cli2

      - name: Install SQLFluff
        run: pip install sqlfluff

      - name: Lint migrations
        run: sqlfluff lint --dialect postgres .

      - name: Lint markdown
        run: ./scripts/validate-markdown.sh

      - name: Install Swift toolchain
        uses: vapor/swiftly-action@v0.2
        with:
          toolchain: latest

      - name: Run Swift Format Lint
        run: |
          swift format lint --strict --recursive --parallel --no-color-diagnostics .

      - name: Cache Swift Package Manager dependencies
        uses: actions/cache@v4
        with:
          path: |
            .build
            ~/.cache/org.swift.swiftpm
          key: spm-${{ runner.os }}-${{ hashFiles('Package.swift', 'Package.resolved') }}
          restore-keys: |
            spm-${{ runner.os }}-

      - name: Run Swift Build
        run: |
          # Leverage enhanced 4-vCPU, 16GB ubuntu-latest runner
          # Set generous process limits for enhanced runner
          ulimit -d 8388608   # 8GB data segment limit
          ulimit -m 8388608   # 8GB physical memory limit
          ulimit -v 12582912  # 12GB virtual memory limit
          # Use more parallelism with enhanced runner
          swift build --jobs 2

      - name: Run Database Migrations
        run: |
          swift run Palette migrate
        env:
          DATABASE_URL: postgres://postgres@localhost:5432/luxe?sslmode=disable
          REDIS_URL: redis://localhost:6379

      - name: Run tests
        run: |
          # Leverage enhanced 16GB ubuntu-latest runner for test execution
          # Set generous memory limits for enhanced runner
          ulimit -d 8388608   # 8GB data segment limit
          ulimit -m 8388608   # 8GB physical memory limit
          ulimit -v 12582912  # 12GB virtual memory limit
          export MALLOC_ARENA_MAX=2  # Allow more malloc arenas with 16GB
          export MALLOC_MMAP_THRESHOLD_=32768  # Use mmap for larger allocations
          export MALLOC_TRIM_THRESHOLD_=131072  # Trim heap more aggressively
          
          # Run tests with optimized settings to prevent connection timeouts
          # Use --no-parallel to prevent database connection pool exhaustion
          swift test --no-parallel
        env:
          DATABASE_URL: postgres://postgres@localhost:5432/luxe?sslmode=disable
          DEX_ISSUER: http://localhost:2222/dex
          DEX_CLIENT_ID: luxe-client
          DEX_JWKS_URL: http://localhost:2222/dex/keys
          DEX_BASE_URL: http://localhost:2222
          DEX_CALLBACK_URL: http://localhost:8080/auth/dex/callback
          ENV: TEST
          DISABLE_LEAK_DETECTION: true
          REDIS_URL: redis://localhost:6379
          # Swift runtime optimizations for enhanced 16GB runner
          SWIFT_DETERMINISTIC_HASHING: 1
          MALLOC_CONF: "narenas:2,dirty_decay_ms:1000,muzzy_decay_ms:1000,abort_conf:true"
          # Enhanced memory management for 16GB runner
          SWIFT_MAX_MEMORY_MB: 8192  # Allow Swift runtime to use up to 8GB
          SWIFT_BACKTRACE_LIMIT: 0   # Keep disabled to save memory

      - name: Enable auto-merge for PR
        uses: peter-evans/enable-pull-request-automerge@v3
        with:
          token: ${{ secrets.GITHUB_TOKEN }}
          pull-request-number: ${{ github.event.pull_request.number }}
          merge-method: squash

      - name: Set squash commit message
        uses: actions/github-script@v7
        with:
          script: |
            const { data: pullRequest } = await github.rest.pulls.get({
              owner: context.repo.owner,
              repo: context.repo.repo,
              pull_number: context.payload.pull_request.number
            });

            const title = pullRequest.title;
            const body = pullRequest.body || '';

            // Update PR to set the squash commit message
            await github.rest.pulls.update({
              owner: context.repo.owner,
              repo: context.repo.repo,
              pull_number: context.payload.pull_request.number,
              title: title,
              body: `${body}\n\n---\n\nSquash commit message will be:\n**${title}**\n\n${body}`
            });<|MERGE_RESOLUTION|>--- conflicted
+++ resolved
@@ -52,7 +52,6 @@
     steps:
       - uses: "actions/checkout@v4"
 
-<<<<<<< HEAD
       - name: Start LocalStack
         uses: LocalStack/setup-localstack@v0.2.4
         with:
@@ -77,7 +76,7 @@
             DISABLE_CUSTOM_CORS=1
             USE_SSL=0
             DEFAULT_REGION=us-west-2
-=======
+
       - name: Configure system for enhanced 16GB ubuntu-latest runner
         run: |
           # GitHub upgraded ubuntu-latest runners: 4 vCPUs, 16 GiB memory
@@ -97,7 +96,6 @@
           ulimit -d 8388608   # 8GB data segment limit
           ulimit -m 8388608   # 8GB physical memory limit
           ulimit -v 12582912  # 12GB virtual memory limit
->>>>>>> f8172633
 
       - uses: "actions/setup-python@v5"
         with:

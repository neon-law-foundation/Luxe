--- conflicted
+++ resolved
@@ -35,7 +35,6 @@
 9. Organize tasks within phases into logical sections (e.g., Features, Bugs, Infrastructure, Documentation)
 10. Write each task description in declarative active voice keeping lines under 120 characters
 11. Include priority indicators for each task (High/Medium/Low) at the end of each checkbox item
-<<<<<<< HEAD
 12. **Include specific code samples** showing:
     - Package.swift dependency additions
     - Service implementations with proper Swift patterns
@@ -46,10 +45,4 @@
 14. Ensure all task descriptions are specific, actionable, and follow the project's quality standards.
 15. **Use terse, technical syntax** suitable for experienced Swift developers
 16. Include commit SHA tracking in the issue template for implementation progress
-=======
-12. **End each task description with**: "Run `swift test --no-parallel` and verify quality compliance before marking
-   complete."
-13. Ensure all task descriptions are specific, actionable, and follow the project's quality standards.
-14. Review the roadmap for completeness, ensuring no critical tasks are missing.
-15. Run the `/format-markdown` Claude command to ensure the markdown is formatted correctly.
->>>>>>> f8172633
+17. Run the `/format-markdown` Claude command to ensure the markdown is formatted correctly.